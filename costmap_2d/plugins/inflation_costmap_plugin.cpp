--- conflicted
+++ resolved
@@ -76,12 +76,8 @@
             inflation_radius_ = config.inflation_radius;
             weight_ = config.cost_scaling_factor;
             computeCaches();
-<<<<<<< HEAD
-        }
-=======
         }        
         enabled_ = config.enabled;
->>>>>>> 6b1ad5be
     }
 
     void InflationCostmapPlugin::matchSize(){
