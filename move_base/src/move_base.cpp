--- conflicted
+++ resolved
@@ -156,13 +156,8 @@
         }
       }
 
-<<<<<<< HEAD
-      tc_ = blp_loader_.createInstance(local_planner);
-=======
-      ROS_INFO("Loading local_planner %s", local_planner.c_str());
       tc_ = blp_loader_.createInstance(local_planner);
       ROS_INFO("Created local_planner %s", local_planner.c_str());
->>>>>>> a637543d
       tc_->initialize(blp_loader_.getName(local_planner), &tf_, controller_costmap_ros_);
     } catch (const pluginlib::PluginlibException& ex)
     {
@@ -245,11 +240,7 @@
     oscillation_timeout_ = config.oscillation_timeout;
     oscillation_distance_ = config.oscillation_distance;
     if(config.base_global_planner != last_config_.base_global_planner) {
-<<<<<<< HEAD
       boost::shared_ptr<nav_core::BaseGlobalPlanner> old_planner = planner_;
-=======
-        boost::shared_ptr<nav_core::BaseGlobalPlanner> old_planner = planner_;
->>>>>>> a637543d
       //initialize the global planner
       ROS_INFO("Loading global planner %s", config.base_global_planner.c_str());
       try {
@@ -289,11 +280,7 @@
     }
 
     if(config.base_local_planner != last_config_.base_local_planner){
-<<<<<<< HEAD
       boost::shared_ptr<nav_core::BaseLocalPlanner> old_planner = tc_;
-=======
-        boost::shared_ptr<nav_core::BaseLocalPlanner> old_planner = tc_;
->>>>>>> a637543d
       //create a local planner
       try {
         //check if a non fully qualified name has potentially been passed in
@@ -311,11 +298,6 @@
           }
         }
         tc_ = blp_loader_.createInstance(config.base_local_planner);
-<<<<<<< HEAD
-
-=======
-        //delete old_planner;
->>>>>>> a637543d
         // Clean up before initializing the new planner
         planner_plan_->clear();
         latest_plan_->clear();
